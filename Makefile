--- conflicted
+++ resolved
@@ -153,400 +153,9 @@
 ## Run app for visualize results in production mode
 app-prod: | $(APP_DATA_FILES)
 	export VERSION=$$(python version.py); \
-	cd app && APP_DATA_DIR=data gunicorn app:app -b 0.0.0.0:$(PORT) --timeout 1200
+	cd app && APP_DATA_DIR=data gunicorn app:app -b :$(PORT) --timeout 1200
 
 check_clean:
-<<<<<<< HEAD
-	echo -n "Are you sure you want to delete \'$(DATA_DIR)\', \'$(VIZ_DIR)\' and \'$(MODEL_DIR)\'? [y/N] " \&& read ans && [ $${ans:-N} = y ]
-
-
-#========= Topic Modeling =========#
-
-DOC_FEAT_MAT_LOC=$(DATA_DIR)/doc_feature_matrix.mtx
-MULT_LAB_BIN_LOC=$(MODEL_DIR)/mlb.jbl
-MAP_LOC=$(MODEL_DIR)/mat_doc_mapping.csv
-DCT_LOC=$(MODEL_DIR)/gensim_dct.mm
-CORP_LOC=$(MODEL_DIR)/gensim_corpus.mm
-## Create document term matrix
-prepare-features: $(DOC_FEAT_MAT_LOC) $(MULT_LAB_BIN_LOC) $(MAP_LOC) $(DCT_LOC) $(CORP_LOC)
-$(DOC_FEAT_MAT_LOC) $(MULT_LAB_BIN_LOC) $(MAP_LOC) $(DCT_LOC) $(CORP_LOC): $(NORM_KWDS_LOC)
-	python src/topic_modeling.py prepare-features \
-		--norm_loc $(NORM_KWDS_LOC) \
-		--mat_loc $(DOC_FEAT_MAT_LOC) \
-		--mlb_loc $(MULT_LAB_BIN_LOC) \
-		--map_loc $(MAP_LOC) \
-		--dct_loc $(DCT_LOC) \
-		--corp_loc $(CORP_LOC)
-
-
-TOKENS_LOC=$(MODEL_DIR)/gensim_tokens.jsonl
-COH_PLT_LOC=$(VIZ_DIR)/coherence.png
-TMODEL_DIR=$(MODEL_DIR)/topic_models
-ALG='lda'
-## Create test topic models of varying sizes
-run-topic-models: $(COH_PLT_LOC)
-$(COH_PLT_LOC): $(DOC_FEAT_MAT_LOC) $(MULT_LAB_BIN_LOC) $(MAP_LOC)
-	mkdir -p $(TMODEL_DIR); \
-	python src/topic_modeling.py run-topic-models \
-		--plot_loc $(COH_PLT_LOC) \
-		--mat_loc $(DOC_FEAT_MAT_LOC) \
-		--mlb_loc $(MULT_LAB_BIN_LOC) \
-		--map_loc $(MAP_LOC) \
-		--tmodels_dir $(TMODEL_DIR) \
-		--alg $(ALG)
-
-
-COHERENCE_LOC=$(VIZ_DIR)/coherence$(TIMESTAMP).csv
-DCT_TOK_LOC=$(MODEL_DIR)/gensim_tok_dct.mm
-CORP_TOK_LOC=$(MODEL_DIR)/gensim_tok_corpus.mm
-TMODEL0 = $(TMODEL_DIR)/gensim_topic_model$(N_TOPICS)
-TMODELS_LOG = $(TMODEL_DIR)/model_convergence.log
-## Make topic models using gensim's LdaMulticore
-run-gensim-lda-mult: $(COH_PLT_LOC) $(TMODEL0)
-$(COH_PLT_LOC) $(TMODEL0): $(DCT_LOC) $(CORP_LOC) $(MAP_LOC)
-	mkdir -p $(TMODEL_DIR); \
-	python src/topic_modeling.py --loglevel DEBUG --logfile $(TMODELS_LOG) run-gensim-lda-mult \
-		--plot_loc $(COH_PLT_LOC) \
-		--topic_range_loc $(TOPIC_RANGE_FILE) \
-		--tmodels_dir $(TMODEL_DIR) \
-		--coherence_loc $(COHERENCE_LOC) \
-		--dct_loc $(DCT_LOC) \
-		--corp_loc $(CORP_LOC)
-
-
-## Get coherences for gensim topic models
-get-gensim-coherences: $(COH_PLT_LOC)
-	python src/topic_modeling.py get-gensim-coherences \
-		--plot_loc $(COH_PLT_LOC) \
-		--corp_loc $(CORP_LOC) \
-		--tmodels_dir $(TMODEL_DIR)
-
-
-TMODELS=$(shell find $(TMODEL_DIR) -type f -name '*')
-N_TOPICS=50
-TMODEL_VIZ_LOC=$(VIZ_DIR)/topic_model_viz$(N_TOPICS).html
-TOPIC_COHS_LOC=$(VIZ_DIR)/topic_coherences$(N_TOPICS).csv
-# Above line collects all files in dir for command prerequisite
-## Visualize topic models with pyLDAviz
-visualize-topic-models: $(TMODEL_VIZ_LOC)
-$(TMODEL_VIZ_LOC): $(TMODELS)
-	python src/topic_modeling.py visualize-topic-models \
-		--infile $(RECORDS_LOC) \
-		--tmodel_dir $(TMODEL_DIR) \
-		--n $(N_TOPICS) \
-		--mlb_loc $(MULT_LAB_BIN_LOC) \
-		--map_loc $(MAP_LOC) \
-		--tmodel_viz_loc $(TMODEL_VIZ_LOC) \
-		--topic_cohs_loc $(TOPIC_COHS_LOC)
-
-
-TMODEL_VIZ_GEN_LOC=$(VIZ_DIR)/gensim_topic_model_viz$(N_TOPICS).html
-VIZ_DATA_LOC=$(VIZ_DIR)/viz_data$(N_TOPICS).json
-TOPIC_TO_BIBCODES_LOC=$(VIZ_DIR)/topic_distribs_to_bibcodes$(N_TOPICS).hdf5
-## Visualize gensim topic models with pyLDAvis
-visualize-gensim-topic-models: $(TMODEL_VIZ_GEN_LOC) $(TOPIC_TO_BIBCODES_LOC)
-$(TMODEL_VIZ_GEN_LOC) $(TOPIC_TO_BIBCODES_LOC): $(TMODELS) $(MAP_LOC) $(TMODEL0)
-	python src/topic_modeling.py visualize-gensim-topic-models \
-		--infile $(RECORDS_LOC) \
-		--tmodel_dir $(TMODEL_DIR) \
-		--n $(N_TOPICS) \
-		--in_corpus $(CORP_LOC) \
-		--dct_loc $(DCT_LOC) \
-		--map_loc $(MAP_LOC) \
-		--tmodel_viz_loc $(TMODEL_VIZ_GEN_LOC) \
-		--viz_data_loc $(VIZ_DATA_LOC) \
-		--topic_to_bibcodes_loc $(TOPIC_TO_BIBCODES_LOC) \
-		--topic_cohs_loc $(TOPIC_COHS_LOC)
-
-
-TOPIC_TO_YEARS_LOC=$(VIZ_DIR)/topic_years$(N_TOPICS).jsonl
-## Get year time series for topics
-get-topic-years: $(TOPIC_TO_YEARS_LOC)
-$(TOPIC_TO_YEARS_LOC): $(TOPIC_TO_BIBCODES_LOC) $(RECORDS_LOC)
-	python src/topic_modeling.py get-topic-years \
-		--records_loc $(RECORDS_LOC) \
-		--in_bib $(TOPIC_TO_BIBCODES_LOC) \
-		--topic_cohs_loc $(TOPIC_COHS_LOC) \
-		--map_loc $(MAP_LOC) \
-		--out_years $(TOPIC_TO_YEARS_LOC) \
-		--year_min $(YEAR_MIN)
-
-
-NORM_TOPICS_LOC=$(VIZ_DIR)/topic_years_norm$(N_TOPICS).jsonl
-## Normalize topic frequencies by year totals and percent of baselines.
-normalize-topic-freqs: $(TOPIC_TO_YEARS_LOC)
-$(NORM_TOPICS_LOC): $(TOPIC_TO_YEARS_LOC) $(YEAR_COUNT_LOC)
-	$(RECIPES) normalize-keyword-freqs \
-		--kwds_loc $(TOPIC_TO_YEARS_LOC) \
-		--in_years $(YEAR_COUNT_LOC) \
-		--out_norm $(NORM_TOPICS_LOC) \
-		--year_min $(YEAR_MIN)
-
-
-
-TOPIC_TS_FEATURES_LOC=$(DATA_DIR)/topic_time_series_measures$(N_TOPICS).csv
-## Get various measures for topics time series
-topics-time-series-measures: $(TOPIC_TS_FEATURES_LOC)
-$(TOPIC_TS_FEATURES_LOC): $(TOPIC_TO_YEARS_LOC) $(OUT_AFFIL)
-	$(RECIPES) slope-complexity \
-		--norm_loc $(TOPIC_TO_YEARS_LOC) \
-		--year_count_loc $(YEAR_COUNT_LOC) \
-		--affil_loc $(OUT_AFFIL) \
-		--out_df $(TOPIC_TS_FEATURES_LOC) \
-		--year_min $(YEAR_MIN)
-
-
-TOPIC_DTW_DISTS_LOC=$(DATA_DIR)/topic_dynamic_time_warp_distances.csv
-## Compute pairwise dynamic time warp between topics
-topic-dtw: $(TOPIC_DTW_DISTS_LOC)
-$(TOPIC_DTW_DISTS_LOC): $(NORM_TOPICS_LOC)
-	$(RECIPES) dtw \
-		--norm_loc $(NORM_TOPICS_LOC) \
-		--year_count_loc $(YEAR_COUNT_LOC) \
-		--dtw_loc $(TOPIC_DTW_DISTS_LOC) \
-		--year_min $(YEAR_MIN)
-
-
-ELBOW_PLT_LOC=$(VIZ_DIR)/topic_elbow.png
-## Try various numbers of clusters for kmeans topic time series clustering
-topic-cluster-tests: $(ELBOW_PLT_LOC)
-$(ELBOW_PLT_LOC): $(TOPIC_DTW_DISTS_LOC)
-	$(RECIPES) cluster-tests \
-		--dtw_loc $(TOPIC_DTW_DISTS_LOC) \
-		--out_elbow_plot $(ELBOW_PLT_LOC)
-
-
-TOPIC_KM_MODEL_LOC=$(MODEL_DIR)/topic_kmeans.jbl
-TOPIC_MANIF_PLT_LOC=$(VIZ_DIR)/topic_manifold.png
-TOPIC_MANIF_POINTS_LOC=$(MODEL_DIR)/topic_dtw_manifold_proj.jbl
-## Cluster topics by dynamic time warp values and plot in tensorboard.
-topic-dtw-viz: $(TOPIC_MANIF_PLT_LOC) $(TOPIC_MANIF_POINTS_LOC) $(TOPIC_KM_MODEL_LOC)
-$(TOPIC_MANIF_PLT_LOC) $(TOPIC_MANIF_POINTS_LOC) $(TOPIC_KM_MODEL_LOC): $(NORM_TOPICS_LOC) $(TOPIC_DTW_DISTS_LOC)
-	$(RECIPES) dtw-viz \
-		--norm_loc $(NORM_TOPICS_LOC) \
-		--dtw_loc $(TOPIC_DTW_DISTS_LOC) \
-		--kmeans_loc $(TOPIC_KM_MODEL_LOC) \
-		--out_man_plot $(TOPIC_MANIF_PLT_LOC) \
-		--out_man_points $(TOPIC_MANIF_POINTS_LOC)
-
-
-link-topic-data-to-app:
-	ln -f $(YEAR_COUNT_LOC) app/data/year_counts.csv
-	ln -f $(FILT_KWDS_LOC) app/data/kwd_all_keywords_threshold.jsonl
-	ln -f $(TS_FEATURES_LOC) app/data/kwd_slope_complex.csv
-	ln -f $(TOPIC_TO_YEARS_LOC) app/data/all_keywords_threshold.jsonl
-	ln -f $(TOPIC_MANIF_POINTS_LOC) app/data/dtw_manifold_proj.jbl
-	ln -f $(TOPIC_KM_MODEL_LOC) app/data/kmeans.jbl
-	ln -f $(KM_MODEL_LOC) app/data/kwd_kmeans.jbl
-	ln -f $(TOPIC_TS_FEATURES_LOC) app/data/slope_complex.csv
-	ln -f $(TMODEL_VIZ_GEN_LOC) app/data/topic_model_viz.html
-	ln -f $(VIZ_DATA_LOC) app/data/viz_data.json
-	ln -f $(TOPIC_TO_YEARS_LOC) app/data/topic_years.jsonl
-	ln -f $(TOPIC_TO_BIBCODES_LOC) app/data/topic_distribs_to_bibcodes.hdf5
-
-
-download-topic-data-to-app:
-	aws s3 cp $(BUCKET)/$(YEAR_COUNT_LOC) app/data/year_counts.csv
-	aws s3 cp $(BUCKET)/$(FILT_KWDS_LOC) app/data/kwd_all_keywords_threshold.jsonl
-	aws s3 cp $(BUCKET)/$(TS_FEATURES_LOC) app/data/kwd_slope_complex.csv
-	aws s3 cp $(BUCKET)/$(TOPIC_TO_YEARS_LOC) app/data/all_keywords_threshold.jsonl
-	aws s3 cp $(BUCKET)/$(TOPIC_MANIF_POINTS_LOC) app/data/dtw_manifold_proj.jbl
-	aws s3 cp $(BUCKET)/$(TOPIC_KM_MODEL_LOC) app/data/kmeans.jbl
-	aws s3 cp $(BUCKET)/$(KM_MODEL_LOC) app/data/kwd_kmeans.jbl
-	aws s3 cp $(BUCKET)/$(TOPIC_TS_FEATURES_LOC) app/data/slope_complex.csv
-	aws s3 cp $(BUCKET)/$(TMODEL_VIZ_GEN_LOC) app/data/topic_model_viz.html
-	aws s3 cp $(BUCKET)/$(VIZ_DATA_LOC) app/data/viz_data.json
-	aws s3 cp $(BUCKET)/$(TOPIC_TO_YEARS_LOC) app/data/topic_years.jsonl
-	aws s3 cp $(BUCKET)/$(TOPIC_TO_BIBCODES_LOC) app/data/topic_distribs_to_bibcodes.hdf5
-
-## Download service data from s3 to app/data dir
-download-topic-data-to-app:
-ifeq (default,$(PROFILE))
-	aws s3 cp s3://$(BUCKET)$(YEAR_COUNT_LOC) app/data/year_counts.csv
-	aws s3 cp s3://$(BUCKET)$(FILT_KWDS_LOC) app/data/kwd_all_keywords_threshold.jsonl
-	aws s3 cp s3://$(BUCKET)$(TS_FEATURES_LOC) app/data/kwd_slope_complex.csv
-	aws s3 cp s3://$(BUCKET)$(TOPIC_TO_YEARS_LOC) app/data/all_keywords_threshold.jsonl
-	aws s3 cp s3://$(BUCKET)$(TOPIC_MANIF_POINTS_LOC) app/data/dtw_manifold_proj.jbl
-	aws s3 cp s3://$(BUCKET)$(TOPIC_KM_MODEL_LOC) app/data/kmeans.jbl
-	aws s3 cp s3://$(BUCKET)$(KM_MODEL_LOC) app/data/kwd_kmeans.jbl
-	aws s3 cp s3://$(BUCKET)$(TOPIC_TS_FEATURES_LOC) app/data/slope_complex.csv
-	aws s3 cp s3://$(BUCKET)$(TMODEL_VIZ_GEN_LOC) app/data/topic_model_viz.html
-	aws s3 cp s3://$(BUCKET)$(VIZ_DATA_LOC) app/data/viz_data.json
-	aws s3 cp s3://$(BUCKET)$(TOPIC_TO_YEARS_LOC) app/data/topic_years.jsonl
-	aws s3 cp s3://$(BUCKET)$(TOPIC_TO_BIBCODES_LOC) app/data/topic_distribs_to_bibcodes.hdf5
-else
-	aws s3 cp s3://$(BUCKET)$(YEAR_COUNT_LOC) app/data/year_counts.csv --profile $(PROFILE)
-	aws s3 cp s3://$(BUCKET)$(FILT_KWDS_LOC) app/data/kwd_all_keywords_threshold.jsonl --profile $(PROFILE)
-	aws s3 cp s3://$(BUCKET)$(TS_FEATURES_LOC) app/data/kwd_slope_complex.csv --profile $(PROFILE)
-	aws s3 cp s3://$(BUCKET)$(TOPIC_TO_YEARS_LOC) app/data/all_keywords_threshold.jsonl --profile $(PROFILE)
-	aws s3 cp s3://$(BUCKET)$(TOPIC_MANIF_POINTS_LOC) app/data/dtw_manifold_proj.jbl --profile $(PROFILE)
-	aws s3 cp s3://$(BUCKET)$(TOPIC_KM_MODEL_LOC) app/data/kmeans.jbl --profile $(PROFILE)
-	aws s3 cp s3://$(BUCKET)$(KM_MODEL_LOC) app/data/kwd_kmeans.jbl --profile $(PROFILE)
-	aws s3 cp s3://$(BUCKET)$(TOPIC_TS_FEATURES_LOC) app/data/slope_complex.csv --profile $(PROFILE)
-	aws s3 cp s3://$(BUCKET)$(TMODEL_VIZ_GEN_LOC) app/data/topic_model_viz.html --profile $(PROFILE)
-	aws s3 cp s3://$(BUCKET)$(VIZ_DATA_LOC) app/data/viz_data.json --profile $(PROFILE)
-	aws s3 cp s3://$(BUCKET)$(TOPIC_TO_YEARS_LOC) app/data/topic_years.jsonl --profile $(PROFILE)
-	aws s3 cp s3://$(BUCKET)$(TOPIC_TO_BIBCODES_LOC) app/data/topic_distribs_to_bibcodes.hdf5 --profile $(PROFILE)
-endif
-
-
-DOC_TXTS=$(DATA_DIR)/documents.txt
-## Prepare data for neural LDA
-prepare-for-neural-lda: $(DOC_TXTS)
-$(DOC_TXTS): $(RECORDS_LOC)
-	python src/topic_modeling.py prepare-for-neural-lda \
-		--infile $(RECORDS_LOC) \
-		--outfile $(DOC_TXTS)
-
-NEURAL_LDA_MODEL_DIR=$(MODEL_DIR)/neural_lda
-N_EPOCHS=10
-## Run contextual neural lda with bert embeddings
-run-neural-lda: $(NEURAL_LDA_MODEL_LOC)
-	python src/topic_modeling.py run-neural-lda \
-		--in_docs $(DOC_TXTS) \
-		--dct_loc $(DCT_LOC) \
-		--corp_loc $(CORP_LOC) \
-		--lda_model_dir $(NEURAL_LDA_MODEL_DIR) \
-		--n_topics $(N_TOPICS) \
-		--num_epochs $(N_EPOCHS)
-
-#$(NEURAL_LDA_MODEL_LOC): $(DOC_TXTS)
-
-#========= Docker =========#
-
-PIPELINE_IMAGE_NAME=keyword-emergence-pipeline
-## Build docker image for service, automatically labeling image with link to most recent commit
-build:
-	export COMMIT=$$(git log -1 --format=%H); \
-	export REPO_URL=$$(git remote get-url $(GIT_REMOTE)); \
-	export REPO_DIR=$$(dirname $$REPO_URL); \
-	export BASE_NAME=$$(basename $$REPO_URL .git); \
-	export GIT_LOC=$$REPO_DIR/$$BASE_NAME/tree/$$COMMIT; \
-	export VERSION=$$(python version.py); \
-	echo $$GIT_LOC; \
-	docker build -t $(PIPELINE_IMAGE_NAME):$$VERSION \
-		--build-arg GIT_URL=$$GIT_LOC \
-		--build-arg VERSION=$$VERSION .; \
-	docker tag $(PIPELINE_IMAGE_NAME):$$VERSION $(PIPELINE_IMAGE_NAME):latest; \
-	docker tag $(PIPELINE_IMAGE_NAME):$$VERSION storage.analytics.nasa.gov/datasquad/$(PIPELINE_IMAGE_NAME):$$VERSION; \
-	docker tag $(PIPELINE_IMAGE_NAME):$$VERSION storage.analytics.nasa.gov/datasquad/$(PIPELINE_IMAGE_NAME):latest; \
-
-## Push the docker image to storage.analytics.nasa.gov
-push:
-	export VERSION=$$(python version.py); \
-	docker push storage.analytics.nasa.gov/datasquad/$(PIPELINE_IMAGE_NAME):$$VERSION; \
-	docker push storage.analytics.nasa.gov/datasquad/$(PIPELINE_IMAGE_NAME):latest
-
-## Push docker image to storage.analytics.nasa.gov as stable version
-push-stable:
-	export VERSION=$$(python version.py); \
-	docker tag $(PIPELINE_IMAGE_NAME):$$VERSION storage.analytics.nasa.gov/datasquad/$(PIPELINE_IMAGE_NAME):stable; \
-	docker push storage.analytics.nasa.gov/datasquad/$(PIPELINE_IMAGE_NAME):latest
-
-## Save the docker image locally
-save:
-	docker save $(PIPELINE_IMAGE_NAME):latest | gzip > $(PIPELINE_IMAGE_NAME)_latest.tar.gz
-
-# Server name here references an entry in the ~/.ssh/config file
-SERVER_NAME=compute-ml
-## Upload docker image to server
-upload:
-	scp $(PIPELINE_IMAGE_NAME)_latest.tar.gz \
-		compute-ml:/home/ubuntu/projects/keyword-emergence/$(PIPELINE_IMAGE_NAME)_latest.tar.gz
-
-## Load docker image on remote server from local file which was uploaded
-load:
-	ssh compute-ml "cd /home/ubuntu/projects/keyword-emergence/ && docker load < $(PIPELINE_IMAGE_NAME)_latest.tar.gz"
-
-## Run docker image remotely
-run-remote:
-	ssh compute-ml << HERE
-		cd /home/ubuntu/projects/keyword-emergence/
-		docker run -d --shm-size 4g \
-			--env NB_WORKERS=12 \
-			-v $(pwd)/config:/home/config \
-			-v $(pwd)/data:/home/data \
-			-v $(pwd)/models:/home/models \
-			-v $(pwd)/reports:/home/reports \
-			keyword-emergence-pipeline:latest \
-			dtw-viz CONFIG_FILE=config/full_new_data.mk"
-	HERE
-
-IMAGE_NAME=keyword-emergence-visualizer
-GIT_REMOTE=origin
-## Build flask app docker container
-docker-build-app:
-	export COMMIT=$$(git log -1 --format=%H); \
-	export REPO_URL=$$(git remote get-url $(GIT_REMOTE)); \
-	export REPO_DIR=$$(dirname $$REPO_URL); \
-	export BASE_NAME=$$(basename $$REPO_URL .git); \
-	export GIT_LOC=$$REPO_DIR/$$BASE_NAME/tree/$$COMMIT; \
-	export VERSION=$$(python version.py); \
-	echo $$GIT_LOC; \
-	cd app; \
-	docker build -t $(IMAGE_NAME):$$VERSION \
-		--build-arg GIT_URL=$$GIT_LOC \
-		--build-arg VERSION=$$VERSION .
-
-## Run flask app using gunicorn through docker container
-docker-run-app: | $(APP_DATA_FILES)
-	export VERSION=$$(python version.py); \
-	cd app; \
-	docker run -it \
-		-p 5001:5000 \
-		-v $$(pwd)/static/html:/home/static/html/ \
-		-v $$(pwd)/data:/home/data/ \
-		$(IMAGE_NAME):$$VERSION
-
-
-#===== Data Exports ==========#
-
-KWD_EXPORT=scratch/kwd_export_$(EXP_NAME).csv
-export-keywords:
-	python src/exports.py keywords \
-		--in_slope_complex $(TS_FEATURES_LOC) \
-		--viz_data_loc $(VIZ_DATA_LOC) \
-		--filt_kwds_loc $(FILT_KWDS_LOC) \
-		--kwd_export_loc $(KWD_EXPORT)
-
-
-
-#===== S3 Bucket Syncing =====#
-
-## sync data from s3 bucket
-sync-from-s3:
-ifeq (default,$(PROFILE))
-	aws s3 sync s3://$(BUCKET)models/$(EXP_NAME) models/$(EXP_NAME)
-	aws s3 sync s3://$(BUCKET)data/$(EXP_NAME) data/$(EXP_NAME)
-	aws s3 sync s3://$(BUCKET)reports/viz/$(EXP_NAME) reports/viz/$(EXP_NAME)
-else
-	aws s3 sync s3://$(BUCKET)models/$(EXP_NAME) models/$(EXP_NAME) --profile $(PROFILE)
-	aws s3 sync s3://$(BUCKET)data/$(EXP_NAME) data/$(EXP_NAME) --profile $(PROFILE)
-	aws s3 sync s3://$(BUCKET)reports/viz/$(EXP_NAME) reports/viz/$(EXP_NAME) --profile $(PROFILE)
-endif
-
-## sync data and models to s3 bucket
-sync-to-s3:
-ifeq (default,$(PROFILE))
-	aws s3 sync models/$(EXP_NAME) s3://$(BUCKET)models/$(EXP_NAME)
-	aws s3 sync data/$(EXP_NAME) s3://$(BUCKET)data/$(EXP_NAME)
-	aws s3 sync reports/viz/$(EXP_NAME) s3://$(BUCKET)reports/viz/$(EXP_NAME)
-else
-	aws s3 sync models/$(EXP_NAME) s3://$(BUCKET)models/$(EXP_NAME) --profile $(PROFILE)
-	aws s3 sync data/$(EXP_NAME) s3://$(BUCKET)data/$(EXP_NAME) --profile $(PROFILE)
-	aws s3 sync reports/viz/$(EXP_NAME) s3://$(BUCKET)reports/viz/$(EXP_NAME) --profile $(PROFILE)
-endif
-
-## sync app data and models from s3 bucket. WARNING: This will overwrite existing files for current experiment.
-sync-app-data-from-s3:
-	for file in $(YEAR_COUNT_LOC) $(FILT_KWDS_LOC) $(MANIF_POINTS_LOC) $(KM_MODEL_LOC) $(TS_FEATURES_LOC); do \
-		aws s3 cp s3://$(BUCKET)$$file $$file --profile $(PROFILE); \
-	done
-
-## sync raw ADS files from s3 bucket
-sync-raw-data-from-s3:
-	aws s3 sync s3://datasquad-low/data/ADS/2020_03_15 data/raw
-=======
 	@echo -n "These folders will be deleted:\n$(data_dir)\n$(model_dir)\n$(viz_dir)\nProceed? [y/N] " && read ans && [ $${ans:-N} = y ]
 
 ## Delete all files for the given experiment
@@ -566,7 +175,6 @@
 		export EXPERIMENT_NAME=; \
 		export INFO=; \
 	done;
->>>>>>> 32853494
 
 #################################################################################
 # Self Documenting Commands                                                     #
